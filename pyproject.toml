[tool.poetry]
name = "ehrapy"
version = "0.4.0"  # <<COOKIETEMPLE_FORCE_BUMP>>
description = "Electronic Health Record Analysis with Python."
authors = ["Lukas Heumos <lukas.heumos@posteo.net>", "Philipp Ehmele <philipp_ehm@protonmail.com>"]
license = "Apache2.0"
readme = "README.md"
homepage = "https://github.com/theislab/ehrapy"
repository = "https://github.com/theislab/ehrapy"
documentation = "https://ehrapy.readthedocs.io"
packages = [
    { include = "ehrapy" },
]
classifiers = [
    "Programming Language :: Python :: 3.8",
    "Programming Language :: Python :: 3.9",
    "Programming Language :: Python :: 3.10",
    "Programming Language :: Python :: 3.11",
]

[tool.poetry.dependencies]
python = ">=3.8.0,<4"
rich = ">=10.12.0"
PyYAML = ">=5.4.1"
questionary = ">=1.10.0"
requests = ">=2.26.0"
pandas = "^1.5.3" # TMP HACK BECAUSE DOWHY DOESN'T WORK WITH PANDAS 2.0.0+
mudata = ">=0.1.1"
pypi-latest = ">=0.1.1"
scikit-learn = ">=1.0"
category_encoders = ">=2.2.2"
leidenalg = ">=0.8.7"
deepl = ">=1.2.0"
pynndescent = ">=0.5.4"
scanpy = "^1.9.1"
ipython = ">=7.30.1"
pyhpo = {extras = ["all"], version = ">=3.0.0"}
deep-translator = ">=1.6.1"
scikit-learn-intelex = {version = ">=2021.5.3", optional = true}
medcat = {version = "^1.5.0", optional = true}
anndata = ">=0.7.8"
fancyimpute = ">=0.7.0"
miceforest = ">=5.3.0"
scikit-misc = ">=0.1.4"
session-info = ">=1.0.0"
lifelines = ">=0.27.0"
missingno = ">=0.5.1"
thefuzz = {extras = ["speedup"], version = "^0.19.0"}
tabulate = ">=0.9.0"
fhiry = ">=2.1,<4.0"
<<<<<<< HEAD
cvxopt = "1.3.0"
dowhy = "^0.9.1"
=======
>>>>>>> 1116d538

[tool.poetry.dev-dependencies]
pytest = ">=6.2.5"
coverage = {extras = ["toml"], version = ">=6.0"}
safety = ">=1.9.0"
mypy = ">=0.930"
typeguard = ">=2.13.3"
xdoctest = {extras = ["colors"], version = ">=0.15.10"}
pre-commit = ">=2.16.0"
flake8 = ">=4.0.1"
black = {extras = ["jupyter"], version = ">=21.12b0"}
flake8-bandit = ">=2.1.2"
flake8-bugbear = ">=21.11.29"
flake8-docstrings = ">=1.5.0"
flake8-rst-docstrings = ">=0.2.5"
pep8-naming = ">=0.12.1"
pre-commit-hooks = ">=4.0.1"
Pygments = ">=2.10.0"
types-pkg-resources = ">=0.1.3"
types-requests = ">=2.26.2"
types-attrs = ">=19.1.0"
pyenchant = ">=3.2.1"
pyupgrade = ">=2.30.1"

[tool.poetry.extras]
en-core-web-md = ["en-core-web-md"]
scikit-learn-intelex = ["scikit-learn-intelex"]
medcat = ["medcat"]

[tool.poetry.group.docs]
optional = true

[tool.poetry.group.docs.dependencies]
sphinx_gallery = "<0.11"
sphinx = ">=4.3.2"
sphinx-autobuild = ">=2021.3.14"
sphinx-gallery = ">0.6,<0.11"
sphinx-autodoc-typehints = ">=1.12.0"
sphinx-last-updated-by-git = ">=0.3.0"
nbsphinx = ">=0.8.7"
sphinxcontrib-bibtex = ">=2.4.1"
sphinx-automodapi = ">=0.14"
nbsphinx-link = ">=1.3.0"
sphinx-copybutton = ">=0.4.0"
myst-parser = ">=0.17.0"
sphinx-remove-toctrees = ">=0.0.3"
sphinx-design = ">=0.0.13"
sphinxext-opengraph = ">=0.6.2"
sphinx-click = ">=3.0.0"
furo = ">=2022.3.4"
sphinx-autodoc-annotation = "^1.0.post1"
sphinxcontrib-spelling = ">=7.7,<9.0"

[tool.poetry.scripts]
ehrapy = "ehrapy.__main__:main"

[tool.black]
line-length = 120

[tool.mypy]
strict = false
pretty = true
show_column_numbers = true
show_error_codes = true
show_error_context = true
ignore_missing_imports = true
no_strict_optional = true

[tool.isort]
multi_line_output=3
include_trailing_comma=true
balanced_wrapping=true
line_length=120

[tool.pytest.ini_options]
filterwarnings = [
    "ignore::DeprecationWarning",
    "ignore::anndata._core.anndata.ImplicitModificationWarning"
]

[tool.coverage.paths]
source = ["ehrapy", "*/site-packages"]

[tool.coverage.run]
branch = true
source = ["ehrapy"]
omit = [
    "ehrapy/__main__.py",  # Just providing the interface for all click functions
    "ehrapy/data/_datasets.py",  # Difficult to test
]

[tool.coverage.report]
show_missing = true

[build-system]
requires = ["poetry-core>=1.0.0"]
build-backend = "poetry.core.masonry.api"<|MERGE_RESOLUTION|>--- conflicted
+++ resolved
@@ -48,11 +48,8 @@
 thefuzz = {extras = ["speedup"], version = "^0.19.0"}
 tabulate = ">=0.9.0"
 fhiry = ">=2.1,<4.0"
-<<<<<<< HEAD
 cvxopt = "1.3.0"
 dowhy = "^0.9.1"
-=======
->>>>>>> 1116d538
 
 [tool.poetry.dev-dependencies]
 pytest = ">=6.2.5"
