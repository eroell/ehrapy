--- conflicted
+++ resolved
@@ -419,18 +419,6 @@
                 else adata[:, columns_to_rank["var_names"]].layers[layer]
             )
             var_to_keep = adata[:, columns_to_rank["var_names"]].var
-<<<<<<< HEAD
-            if "numerical_columns" in adata.uns.keys():
-                uns_num_to_keep = _get_intersection(
-                    adata_uns=adata.uns, key="numerical_columns", selection=columns_to_rank["var_names"]
-                )
-                uns_non_num_to_keep = _get_intersection(
-                    adata_uns=adata.uns, key="non_numerical_columns", selection=columns_to_rank["var_names"]
-                )
-                uns_enc_to_keep = _get_intersection(
-                    adata_uns=adata.uns, key="encoded_non_numerical_columns", selection=columns_to_rank["var_names"]
-                )
-=======
             uns_num_to_keep = _get_intersection(
                 adata_uns=adata.uns, key="numerical_columns", selection=columns_to_rank["var_names"]
             )
@@ -440,25 +428,15 @@
             uns_enc_to_keep = _get_intersection(
                 adata_uns=adata.uns, key="encoded_non_numerical_columns", selection=columns_to_rank["var_names"]
             )
->>>>>>> 3dcc9ede
 
         else:
             X_to_keep = adata.X if layer is None else adata.layers[layer]
             var_to_keep = adata.var
-<<<<<<< HEAD
-            if "numerical_columns" in adata.uns.keys():
-                uns_num_to_keep = adata.uns["numerical_columns"] if "numerical_columns" in adata.uns else []
-                uns_enc_to_keep = (
-                    adata.uns["encoded_non_numerical_columns"] if "encoded_non_numerical_columns" in adata.uns else []
-                )
-                uns_non_num_to_keep = adata.uns["non_numerical_columns"] if "non_numerical_columns" in adata.uns else []
-=======
             uns_num_to_keep = adata.uns["numerical_columns"] if "numerical_columns" in adata.uns else []
             uns_enc_to_keep = (
                 adata.uns["encoded_non_numerical_columns"] if "encoded_non_numerical_columns" in adata.uns else []
             )
             uns_non_num_to_keep = adata.uns["non_numerical_columns"] if "non_numerical_columns" in adata.uns else []
->>>>>>> 3dcc9ede
 
     else:
         # dummy 1-dimensional X to be used by move_to_x, and removed again afterwards
