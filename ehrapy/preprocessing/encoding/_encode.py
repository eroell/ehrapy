from __future__ import annotations

from collections import defaultdict
from itertools import chain
from typing import Dict, List, Any

import numpy as np
import pandas as pd
from _collections import OrderedDict
from anndata import AnnData
from category_encoders import CountEncoder, HashingEncoder
from mudata import MuData
from rich import print
from rich.progress import BarColumn, Progress
from sklearn.preprocessing import LabelEncoder, OneHotEncoder

from ehrapy.anndata.anndata_ext import _update_uns

multi_encoding_modes = {"hash_encoding"}
available_encodings = {"one_hot_encoding", "label_encoding", "count_encoding", *multi_encoding_modes}


def encode(
    data: AnnData | MuData,
    autodetect: bool | dict = False,
    encodings: dict[str, dict[str, list[str]]] | dict[str, list[str]] | str | None = None,
) -> AnnData | None:
    """Encode the initial read :class:`~anndata.AnnData` or :class:`~mudata.MuData` object.

    Categorical values could be either passed via parameters or are autodetected on the fly.
    The categorical values are also stored in obs and uns (for keeping the original, unencoded values).
    The current encoding modes for each variable are also stored in uns (`var_to_encoding` key).
    Variable names in var are updated according to the encoding modes used. A variable name starting with `ehrapycat_`
    indicates an encoded column (or part of it).

    Autodetect mode:
        This can be used for convenience and when there are many columns that need to be encoded. Note that missing valus to not influence the result.
        By using this mode, every column that contains non-numerical values is encoded. In addition, every binary
        column will be encoded too. These are those columns which contain only 1's and 0's (could be either integers or floats).

    Available encodings are:
        1. one_hot_encoding (https://scikit-learn.org/stable/modules/generated/sklearn.preprocessing.OneHotEncoder.html)
        2. label_encoding (https://scikit-learn.org/stable/modules/generated/sklearn.preprocessing.LabelEncoder.html)
        3. count_encoding (https://contrib.scikit-learn.org/category_encoders/count.html)
        4. hash_encoding (https://contrib.scikit-learn.org/category_encoders/hashing.html)

    Args:
        data: The initial :class:`~anndata.AnnData` or :class:`~mudata.MuData` object
        autodetect: Whether to autodetect categorical values that will be encoded.
        encodings: Only needed if autodetect set to False (or False for some columns in case of a :class:`~mudata.MuData` object).
        A dict containing the encoding mode and categorical name for the respective column (for each AnnData object in case of MuData object).

    Returns:
        An :class:`~anndata.AnnData` object with the encoded values in X or None (in case of :class:`~mudata.MuData` object)

    Example using autodetect with default label encoding:
        .. code-block:: python

            import ehrapy as ep

            adata = ep.io.read(...)
            # encode all autodetected (non numerical) columns using label encoding
            adata_encoded = ep.encode.encode(adata, autodetect=True)

    Example using autodetect with non-default encoding mode:
        .. code-block:: python

            import ehrapy as ep

            adata = ep.io.read(...)
            # encode all autodetected (non numerical) columns using one hot encoding (this only works for single column encoding modes, not hash encoding)
            adata_encoded = ep.encode.encode(adata, autodetect=True, 'one_hot_encoding')

    Example using custom encodings per columns:
        .. code-block:: python

            import ehrapy as ep

            adata = ep.io.read(...)
            # encode col1 and col2 using label encoding and encode col3 using one hot encoding
            adata_encoded = ep.encode.encode(adata, autodetect=False, {'label_encoding': ['col1', 'col2'], 'one_hot_encoding': ['col3']})
    """
    if isinstance(data, AnnData):
        # basic type checking for passed parameters when encoding a single AnnData object
        if not _check_anndata_input_type(autodetect, encodings):
            raise EncodingInputValueError
        return _encode(adata=data, autodetect=autodetect, encodings=encodings)
    elif isinstance(data, MuData):
        # basic type checking for passed parameters when encoding a MuData object (collection of multiple AnnData objects)
        if not _check_mudata_input_type(autodetect, encodings):
            raise EncodingInputValueError
        for adata in data.mod.keys():
            detect, encodings_modes = _get_mudata_autodetect_options_and_encoding_modes(adata, autodetect, encodings)  # type: ignore
            # autodetect is set to False, but no encodings were provided; warn and skip this object
            if not detect and not encodings_modes:
                print(
                    f"[bold yellow]Skipped encoding modality {adata}, as autodetect is set to false and no encodings were provided!"
                )
            if encodings_modes:
                data.mod[adata] = _encode(data.mod[adata], detect, encodings_modes)
            data.update()
            # no need to return since this references the original MuData object
    else:
        print(f"[b red]Cannot encode object of type {type(data)}. Can only encode AnnData or MuData objects!")
        raise ValueError

    return None


def undo_encoding(
    data: AnnData | MuData,
    columns: str = "all",
) -> AnnData | None:
    """Undo the current encodings applied to all columns in X.

    This currently resets the AnnData or MuData object to its initial state.

    Args:
        data: The :class:`~anndata.AnnData` or MuData object
        columns: The names of the columns to reset encoding for. Defaults to all columns.

    Returns:
        A (partially) encoding reset :class:`~anndata.AnnData` or MuData object

    Example:
       .. code-block:: python

           import ehrapy as ep

           # adata_encoded is an encoded AnnData object
           adata_undone = ep.encode.undo_encoding(adata_encoded)
    """
    if isinstance(data, AnnData):
        return _undo_encoding(data, columns)
    elif isinstance(data, MuData):
        for adata in data.mod.keys():
            reset_adata = _undo_encoding(data.mod[adata], columns)
            if reset_adata:
                data.mod[adata] = reset_adata
        data.update()
    else:
        print(f"[b red]Cannot decode object of type {type(data)}. Can only dencode AnnData or MuData objects!")
        raise ValueError

    return None


def _encode(
    adata: AnnData,
    autodetect: bool | dict = False,
    encodings: dict[str, dict[str, list[str]]] | dict[str, list[str]] | str = None,
) -> AnnData | None:
    """Encode the initial read AnnData object. Categorical values could be either passed via parameters or autodetected.

    Label encodes by default which is used to save initially unencoded AnnData objects.

    Args:
        adata: The inital AnnData object parsed by the :class: DataReader
        autodetect: Autodetection of categorical values (default: False)
        encodings: Only needed if autodetect set to False. A dict containing the categorical name
        and the encoding mode for the respective column

    Returns:
        An :class:`~anndata.AnnData` object with the encoded values in X
    """
    # check whether original layer exists; if not add it
    if "original" not in adata.layers.keys():
        adata.layers["original"] = adata.X.copy()
    # autodetect categorical values, which could lead to more categoricals
    if autodetect:
        if "var_to_encoding" in adata.uns.keys():
            print(
                "[bold yellow]The current AnnData object has been already encoded." "Returning original AnnData object!"
            )
            return adata

        categoricals_names = adata.uns["non_numerical_columns"]
        # no columns were detected, that would require an encoding (e.g. non numerical columns)
        if not categoricals_names:
            print("[bold yellow]Detected no columns that need to be encoded. Leaving passed AnnData object unchanged.")
            return adata
        # copy uns so it can be used in encoding process without mutating the original anndata object
        orig_uns_copy = adata.uns.copy()
        _add_categoricals_to_uns(adata, orig_uns_copy, categoricals_names)

        encoded_x = None
        encoded_var_names = adata.var_names.to_list()
        encode_mode = encodings if encodings is not None else "label_encoding"
        if encode_mode not in available_encodings - multi_encoding_modes:
            raise ValueError(
                f"Unknown encoding mode {encode_mode}. Please provide one of the following encoding modes:\n"
                f"{available_encodings - multi_encoding_modes}"
            )
        single_encode_mode_switcher = {
            "one_hot_encoding": _one_hot_encoding,
            "label_encoding": _label_encoding,
            "count_encoding": _count_encoding,
        }
        with Progress(
            "[progress.description]{task.description}",
            BarColumn(),
            "[progress.percentage]{task.percentage:>3.0f}%",
            refresh_per_second=1500,
        ) as progress:
            task = progress.add_task(f"[red]Running {encode_mode} on detected columns ...", total=1)
            # encode using the desired mode
            encoded_x, encoded_var_names = single_encode_mode_switcher[encode_mode](  # type: ignore
                adata,
                encoded_x,
                orig_uns_copy,
                encoded_var_names,
                categoricals_names,
                progress,
                task,
            )
            progress.update(task, description="Updating layer originals ...")
            # update layer content with the latest categorical encoding and the old other values
            updated_layer = _update_layer_after_encoding(
                adata.layers["original"],
                encoded_x,
                encoded_var_names,
                adata.var_names.to_list(),
                categoricals_names,
            )
            progress.update(task, description=f"Finished {encode_mode} of autodetected columns.")

            encoded_ann_data = AnnData(
                encoded_x,
                obs=adata.obs.copy(),
                var=dict(var_names=encoded_var_names),
                uns=orig_uns_copy,
                layers={"original": updated_layer},
            )
            encoded_ann_data.uns["var_to_encoding"] = {categorical: encode_mode for categorical in categoricals_names}
            encoded_ann_data.uns["encoding_to_var"] = {encode_mode: categoricals_names}

            encoded_ann_data.uns["numerical_columns"] = adata.uns["numerical_columns"].copy()
            encoded_ann_data.uns["non_numerical_columns"] = []

            _add_categoricals_to_obs(adata, encoded_ann_data, categoricals_names)

    # user passed categorical values with encoding mode for each of them
    else:
        # Required since this would be deleted through side references
        non_numericals = adata.uns["non_numerical_columns"].copy()
        # reencode data
        if "var_to_encoding" in adata.uns.keys():
            encodings = _reorder_encodings(adata, encodings)  # type: ignore
            adata = _undo_encoding(adata, "all")
        adata.uns["non_numerical_columns"] = non_numericals
        # are all specified encodings valid?
        for encoding_mode in encodings.keys():  # type: ignore
            if encoding_mode not in available_encodings:
                raise ValueError(
                    f"Unknown encoding mode {encoding_mode}. Please provide one of the following encoding modes:\n"
                    f"{available_encodings}"
                )
        adata.uns["encoding_to_var"] = encodings

        categoricals_not_flat = list(chain(*encodings.values()))  # type: ignore
        # this is needed since multi column encoding will get passed a list of list instead of a flat list
        categoricals = list(
            chain(
                *(
                    _categoricals if isinstance(_categoricals, list) else (_categoricals,)
                    for _categoricals in categoricals_not_flat
                )
            )
        )
        # ensure no categorical column gets encoded twice
        if len(categoricals) != len(set(categoricals)):
            raise ValueError(
                "The categorical column names given contain at least one duplicate column. "
                "Check the column names to ensure that no column is encoded twice!"
            )
        elif any(cat in adata.uns["numerical_columns"] for cat in categoricals):
            print(
                "[bold yellow]At least one of passed column names seems to have numerical dtype. In general it is not recommended "
                "to encode numerical columns!"
            )
        orig_uns_copy = adata.uns.copy()
        _add_categoricals_to_uns(adata, orig_uns_copy, categoricals)
        var_to_encoding = {} if "var_to_encoding" not in adata.uns.keys() else adata.uns["var_to_encoding"]
        encoded_x = None
        encoded_var_names = adata.var_names.to_list()
        with Progress(
            "[progress.description]{task.description}",
            BarColumn(),
            "[progress.percentage]{task.percentage:>3.0f}%",
            refresh_per_second=1500,
        ) as progress:

            for encoding_mode in encodings.keys():  # type: ignore
                task = progress.add_task(f"[red]Setting up {encoding_mode}", total=1)
                encode_mode_switcher = {
                    "one_hot_encoding": _one_hot_encoding,
                    "label_encoding": _label_encoding,
                    "count_encoding": _count_encoding,
                    "hash_encoding": _hash_encoding,
                }
                progress.update(task, description=f"Running {encoding_mode} ...")
                # perform the actual encoding
                encoded_x, encoded_var_names = encode_mode_switcher[encoding_mode](
                    adata, encoded_x, orig_uns_copy, encoded_var_names, encodings[encoding_mode], progress, task  # type: ignore
                )
                # update encoding history in uns
                for categorical in encodings[encoding_mode]:  # type: ignore
                    # multi column encoding modes -> multiple encoded columns
                    if isinstance(categorical, list):
                        for column_name in categorical:
                            var_to_encoding[column_name] = encoding_mode
                    else:
                        var_to_encoding[categorical] = encoding_mode

        # update original layer content with the new categorical encoding and the old other values
        updated_layer = _update_layer_after_encoding(
            adata.layers["original"],
            encoded_x,
            encoded_var_names,
            adata.var_names.to_list(),
            categoricals,
        )
        try:
            encoded_ann_data = AnnData(
                encoded_x,
                obs=adata.obs.copy(),
                var=dict(var_names=encoded_var_names),
                uns=orig_uns_copy,
                layers={"original": updated_layer},
            )
            # update current encodings in uns
            encoded_ann_data.uns["var_to_encoding"] = var_to_encoding

        # if the user did not pass every non numerical column for encoding, a Anndata object cannot be created
        except ValueError:
            print(
                "[bold red]Creation of AnnData object failed. "
                "Ensure that you passed all non numerical, categorical values for encoding!"
            )
            raise AnnDataCreationError

        updated_num_uns, updated_non_num_uns, _ = _update_uns(adata, categoricals)
        encoded_ann_data.uns["numerical_columns"] = updated_num_uns
        encoded_ann_data.uns["non_numerical_columns"] = updated_non_num_uns

        _add_categoricals_to_obs(adata, encoded_ann_data, categoricals)


    return encoded_ann_data


def _one_hot_encoding(
    adata: AnnData,
    X: np.ndarray | None,
    uns: dict[str, Any],
    var_names: list[str],
    categories: list[str],
    progress: Progress,
    task,
) -> tuple[np.ndarray, list[str]]:
    """Encode categorical columns using one hot encoding.

    Args:
        adata: The current AnnData object
        X: Current (encoded) X
        uns: A copy of the original uns
        var_names: Var names of current AnnData object
        categories: The name of the categorical columns to be encoded

    Returns:
        Encoded new X and the corresponding new var names
    """
    original_values = _initial_encoding(uns, categories)
    progress.update(task, description="[blue]Running one hot encoding on passed columns ...")
    encoder = OneHotEncoder(handle_unknown="ignore", sparse=False).fit(original_values)
    categorical_prefixes = [
        f"ehrapycat_{category}_{str(suffix).strip()}"
        for idx, category in enumerate(categories)
        for suffix in encoder.categories_[idx]
    ]
    transformed = encoder.transform(original_values)
    # X is None if this is the first encoding "round" -> take the former X
    if X is None:
        X = adata.X
    progress.advance(task, 1)
    progress.update(task, description="[blue]Updating X and var ...")

    temp_x, temp_var_names = _update_encoded_data(X, transformed, var_names, categorical_prefixes, categories)
    progress.update(task, description="[blue]Finished one hot encoding.")

    return temp_x, temp_var_names


def _label_encoding(
    adata: AnnData,
    X: np.ndarray | None,
    uns: dict[str, Any],
    var_names: list[str],
    categoricals: list[str],
    progress: Progress,
    task,
) -> tuple[np.ndarray, list[str]]:
    """Encode categorical columns using label encoding.

    Args:
        adata: The current AnnData object
        X: Current (encoded) X
        uns: A copy of the original uns
        var_names: Var names of current AnnData object
        categoricals: The name of the categorical columns, that need to be encoded

    Returns:
        Encoded new X and the corresponding new var names
    """
    original_values = _initial_encoding(uns, categoricals)
    # label encoding expects input array to be 1D, so iterate over all columns and encode them one by one
    for idx in range(original_values.shape[1]):
        progress.update(task, description=f"[blue]Running label encoding on column {categoricals[idx]} ...")

        label_encoder = LabelEncoder()
        row_vec = original_values[:, idx : idx + 1].ravel()  # type: ignore
        label_encoder.fit(row_vec)
        transformed = label_encoder.transform(row_vec)
        # need a column vector instead of row vector
        original_values[:, idx : idx + 1] = transformed[..., None]
        progress.advance(task, 1 / len(categoricals))
    category_prefixes = [f"ehrapycat_{categorical}" for categorical in categoricals]
    # X is None if this is the first encoding "round" -> take the former X
    if X is None:
        X = adata.X

    progress.update(task, description="[blue]Updating X and var ...")
    temp_x, temp_var_names = _update_encoded_data(X, original_values, var_names, category_prefixes, categoricals)
    progress.update(task, description="[blue]Finished label encoding.")

    return temp_x, temp_var_names


def _count_encoding(
    adata: AnnData,
    X: np.ndarray | None,
    uns: dict[str, Any],
    var_names: list[str],
    categoricals: list[str],
    progress: Progress,
    task,
) -> tuple[np.ndarray, list[str]]:
    """Encode categorical column using count encoding.

    Args:
        adata: The current AnnData object
        X: Current (encoded) X
        uns: A copy of the original uns
        var_names: Var names of current AnnData object
        categoricals: The name of the categorical columns, that need to be encoded

    Returns:
        Encoded new X and the corresponding new var names
    """
    original_values = _initial_encoding(uns, categoricals)
    progress.update(task, description="[blue]Running count encoding encoding on passed columns ...")
    # returns a pandas dataframe per default, but numpy array is needed
    count_encoder = CountEncoder(return_df=False)
    count_encoder.fit(original_values)
    category_prefix = [f"ehrapycat_{categorical}" for categorical in categoricals]
    transformed = count_encoder.transform(original_values)
    # X is None if this is the first encoding "round" -> take the former X
    if X is None:
        X = adata.X  # noqa: N806

    progress.advance(task, 1)
    progress.update(task, description="[blue]Updating X and var ...")
    temp_x, temp_var_names = _update_encoded_data(X, transformed, var_names, category_prefix, categoricals)
    progress.update(task, description="[blue]Finished count encoding.")

    return temp_x, temp_var_names


def _hash_encoding(
    adata: AnnData,
    X: np.ndarray | None,
    uns: dict[str, Any],
    var_names: list[str],
    categories: list[list[str]],
    progress: Progress,
    task,
) -> tuple[np.ndarray, list[str]]:
    """Encode categorical columns using hash encoding.

    Args:
        adata: The current AnnData object
        X: Current (encoded) X
        uns: A copy of the original uns
        var_names: Var names of current AnnData object
        categories: The name of the categorical columns to be encoded

    Returns:
        Encoded new X and the corresponding new var names
    """
    transformed_all, encoded_var_names = None, []
    for idx, multi_columns in enumerate(categories):
        progress.update(task, description=f"Running hash encoding on {idx + 1}. list ...")
        original_values = _initial_encoding(uns, multi_columns)

        encoder = HashingEncoder(return_df=False, n_components=8).fit(original_values)
        encoded_var_names += [f"ehrapycat_hash_{multi_columns[0]}" for _ in range(8)]
        transformed = encoder.transform(original_values)
        transformed_all = np.hstack((transformed_all, transformed)) if transformed_all is not None else transformed
        progress.advance(task, 1 / len(categories))

    # X is None if this is the first encoding "round" -> take the former X
    if X is None:
        X = adata.X
    progress.update(task, description="[blue]Updating X and var ...")

    temp_x, temp_var_names = _update_multi_encoded_data(
        X, transformed_all, var_names, encoded_var_names, sum(categories, [])
    )
    if temp_x.shape[1] != len(temp_var_names):
        raise HashEncodingError(
            "Hash encoding of input data failed. Note that hash encoding is not "
            "suitable for datasets with low number of data points and low cardinality!"
        )
    progress.update(task, description="[blue]Finished hash encoding.")

    return temp_x, temp_var_names


def _update_layer_after_encoding(
    old_layer: np.ndarray,
    new_x: np.ndarray,
    new_var_names: list[str],
    old_var_names: list[str],
    categories: list[str],
) -> np.ndarray:
    """Update the original layer containing the initial non categorical values and the latest encoded categorials

    Args:
        old_layer: The previous "oiginal" layer
        new_x: The new encoded X
        new_var_names: The new encoded var names
        old_var_names: The previous var names
        categories: All previous categorical names

    Returns
        A Numpy array containing all numericals together with all encoded categoricals
    """
    try:
        # get the index of the first column of the new encoded X, that does not store an encoded categorical
        new_cat_stop_index = next(i for i in range(len(new_var_names)) if not new_var_names[i].startswith("ehrapycat"))
        # get the index of the first column of the old encoded X, that does not store an encoded categorical
        old_cat_stop_index = next(i for i in range(len(old_var_names)) if not old_var_names[i].startswith("ehrapycat"))
    # when there are only encoded columns, simply return a copy of the new X, since to originals will be kept in the layer
    except StopIteration:
        return new_x.copy().astype("float32")
    # keep track of all indices with original value columns, that are (and were) not encoded
    idx_list = []
    for idx, col_name in enumerate(old_var_names[old_cat_stop_index:]):
        # this case is needed when there are one or more numerical (but categorical) columns that was not encoded yet
        if col_name not in categories:
            idx_list.append(idx + old_cat_stop_index)
    # slice old original layer using the selector
    old_layer_view = old_layer[:, idx_list]
    # get all encoded categoricals of X
    encoded_categoricals = new_x[:, :new_cat_stop_index]
    # horizontally stack all encoded categoricals and the remaining "old original values"
    updated_layer = np.hstack((encoded_categoricals, old_layer_view))

    try:
        return updated_layer.astype("float32")
    except ValueError as e:
        raise ValueError("Ensure that all columns which require encoding are being encoded.") from e


def _update_multi_encoded_data(
    X: np.ndarray,
    transformed: np.ndarray,
    var_names: list[str],
    encoded_var_names: list[str],
    categoricals: list[str],
) -> tuple[np.ndarray, list[str]]:
    """Update X and var_names after applying multi column encoding modes to some columns
    Args:
        X: Current (former) X
        transformed: The encoded (transformed) categorical columns
        var_names: Var names of current AnnData object
        encoded_var_names: The name(s) of the encoded column(s)
        categoricals: The categorical values that were encoded recently
    Returns:
        Encoded new X and the corresponding new var names
    """
    idx = []
    for pos, name in enumerate(var_names):
        if name in categoricals:
            idx.append(pos)
    # delete the original categorical column
    del_cat_column_x = np.delete(X, list(idx), 1)
    # create the new, encoded X
    temp_x = np.hstack((transformed, del_cat_column_x))
    # delete old categorical name
    var_names = [col_name for col_idx, col_name in enumerate(var_names) if col_idx not in idx]
    temp_var_names = encoded_var_names + var_names

    return temp_x, temp_var_names


def _update_encoded_data(
    X: np.ndarray,
    transformed: np.ndarray,
    var_names: list[str],
    categorical_prefixes: list[str],
    categoricals: list[str],
) -> tuple[np.ndarray, list[str]]:
    """Update X and var_names after each encoding.

    Args:
        X: Current (former) X
        transformed: The encoded (transformed) categorical column
        var_names: Var names of current AnnData object
        categorical_prefixes: The name(s) of the encoded column(s)
        categoricals: The categorical values that were encoded recently

    Returns:
        Encoded new X and the corresponding new var names
    """
    idx = _get_categoricals_old_indices(var_names, categoricals)
    # delete the original categorical column
    del_cat_column_x = np.delete(X, list(idx), 1)
    # create the new, encoded X
    temp_x = np.hstack((transformed, del_cat_column_x))
    # delete old categorical name
    var_names = [col_name for col_idx, col_name in enumerate(var_names) if col_idx not in idx]
    temp_var_names = categorical_prefixes + var_names

    return temp_x, temp_var_names


def _initial_encoding(
    uns: dict[str, Any],
    categoricals: list[str],
) -> np.ndarray:
    """Get all original values for all categoricals that need to be encoded (again).

    Args:
        uns: A copy of the original AnnData object's uns
        categoricals: All categoricals that need to be encoded

    Returns:
        Numpy array of all original categorial values
    """
    uns: dict[str, np.ndarray] = uns
    # create numpy array from all original categorical values, that will be encoded (again)
    array = np.array(
        [uns["original_values_categoricals"][categoricals[i]].ravel() for i in range(len(categoricals))]
    ).transpose()

    return array


def _undo_encoding(
    adata: AnnData,
    columns: str = "all",
    suppress_warning: bool = False,
) -> AnnData | None:
    """
    Undo the current encodings applied to all columns in X. This currently resets the AnnData object to its initial state.
    Args:
        adata: The AnnData object
        columns: The names of the columns to reset encoding for. Defaults to all columns. This resets the AnnData object to its initial state.
        suppress_warning: Whether warnings should be suppressed or not (only True if called from a MuData object)
    Returns:
        A (partially) encoding reset AnnData object
    """
    if "var_to_encoding" not in adata.uns.keys():
        if not suppress_warning:
            print("[bold yellow]Calling undo_encoding on unencoded AnnData object.")
        return None

    # get all encoded variables
    encoded_categoricals = list(adata.uns["original_values_categoricals"].keys())
    # get all columns that should be stored in obs only
    columns_obs_only = [
        column_name for column_name in list(adata.obs.columns) if column_name not in encoded_categoricals
    ]

    if columns == "all":
        categoricals = list(adata.uns["original_values_categoricals"].keys())
    else:
        print("[bold yellow]Currently, one can only reset encodings for all columns! [bold red]Aborting...")
        return None
    transformed = _initial_encoding(adata.uns, categoricals)
    temp_x, temp_var_names = _delete_all_encodings(adata)
    new_x = np.hstack((transformed, temp_x)) if temp_x is not None else transformed
    new_var_names = categoricals + temp_var_names if temp_var_names is not None else categoricals
    # only keep columns in obs that were stored in obs only -> delete every encoded column from obs
    new_obs = adata.obs[columns_obs_only]
    uns = OrderedDict()
    # reset uns and keep numerical/non-numerical columns
    num_vars, non_num_vars = adata.uns["numerical_columns"], adata.uns["non_numerical_columns"]
    for cat in categoricals:
        original_values = adata.uns["original_values_categoricals"][cat]
        type_first_nan = original_values[np.where(original_values != np.nan)][0]
        if isinstance(type_first_nan, (int, float, complex)) and not isinstance(type_first_nan, bool):
            num_vars.append(cat)
        else:
            non_num_vars.append(cat)

    uns["numerical_columns"] = num_vars
    uns["non_numerical_columns"] = non_num_vars
    return AnnData(
        new_x,
        obs=new_obs,
        var=pd.DataFrame(index=new_var_names),
        uns=uns,
        dtype="object",
        layers={"original": new_x.copy()},
    )


def _delete_all_encodings(adata: AnnData) -> tuple[np.ndarray | None, list | None]:
    """Delete all encoded columns and keep track of their indices.

    Args:
        adata: The AnnData object to operate on

    Returns:
        A temporary X were all encoded columns are deleted and all var_names of unencoded columns.
    """
    var_names = list(adata.var_names)
    if adata.X is not None and var_names is not None:
        idx = 0
        for var in var_names:
            if not var.startswith("ehrapycat"):
                break
            idx += 1
        # case: only encoded columns were found
        if idx == len(var_names):
            return None, None
        # don't need to consider case when no encoded columns are there, since undo_encoding would not run anyways in this case
        return adata.X[:, idx:].copy(), var_names[idx:]
    return None, None


def _reorder_encodings(adata: AnnData, new_encodings: dict[str, list[list[str]] | list[str]]):
    """Reorder the encodings and update which column will be encoded using which mode (with which columns in case of multi column encoding modes).

    Args:
        adata: The AnnData object to be reencoded
        new_encodings: The new encodings passed by the user (might affect encoded as well as previously non encoded columns)

    Returns:
        An updated encoding scheme
    """
    flattened_modes: list[list[str] | str] = sum(new_encodings.values(), [])  # type: ignore
    latest_encoded_columns = list(chain(*(i if isinstance(i, list) else (i,) for i in flattened_modes)))
    # check for duplicates and raise an error if any
    if len(set(latest_encoded_columns)) != len(latest_encoded_columns):
        print(
            "[bold red]Reencoding AnnData object failed. You have at least one duplicate in your encodings. A column "
            "cannot be encoded at the same time using different encoding modes!"
        )
        raise DuplicateColumnEncodingError
    old_encode_mode = adata.uns["var_to_encoding"]
    for categorical in latest_encoded_columns:
        encode_mode = old_encode_mode.get(categorical)
        # if None, this categorical has not been encoded before but will be encoded now for the first time
        # multi column encoding mode
        if encode_mode in multi_encoding_modes:
            encoded_categoricals_with_mode = adata.uns["encoding_to_var"][encode_mode]
            _found = False
            for column_list in encoded_categoricals_with_mode:
                for column_name in column_list:
                    if column_name == categorical:
                        column_list.remove(column_name)
                        _found = True
                        break
                # a categorical can only be encoded once and therefore found once
                if _found:
                    break
            # filter all lists that are now empty since all variables will be reencoded from this list
            updated_multi_list = filter(None, encoded_categoricals_with_mode)
            # if no columns remain that will be encoded with this encode mode, delete this mode from modes as well
            if not list(updated_multi_list):
                del adata.uns["encoding_to_var"][encode_mode]
        # single column encoding mode
        elif encode_mode in available_encodings:
            encoded_categoricals_with_mode = adata.uns["encoding_to_var"][encode_mode]
            for ind, column_name in enumerate(encoded_categoricals_with_mode):
                if column_name == categorical:
                    del encoded_categoricals_with_mode[ind]
                    break
                # if encoding mode is
            if not encoded_categoricals_with_mode:
                del adata.uns["encoding_to_var"][encode_mode]
    # return updated encodings
    return _update_new_encode_modes(new_encodings, adata.uns["encoding_to_var"])


def _update_new_encode_modes(
    new_encodings: dict[str, list[list[str]] | list[str]],
    filtered_old_encodings: dict[str, list[list[str]] | list[str]],
):
    """Update the encoding scheme.

    If the encoding mode exists in the filtered old encodings, append all values (columns that should be encoded using this mode) to this key.
    If not, defaultdict ensures that no KeyError will be raised and the values are simply appended to the default value ([]).

    Args:
        new_encodings: The new encoding modes passed by the user; basically what will be passed for encodings when calling the encode API
        filtered_old_encodings: The old encoding modes, but with all columns removed that will be reencoded

    Returns:
        The updated encoding scheme
    """
    updated_encodings = defaultdict(list)  # type: ignore
    for k, v in chain(new_encodings.items(), filtered_old_encodings.items()):
        updated_encodings[k] += v

    return dict(updated_encodings)


def _get_categoricals_old_indices(old_var_names: list[str], encoded_categories: list[str]) -> set[int]:
    """Get indices of every (possibly encoded) categorical column belonging to a newly encoded categorical value.

    Args:
        old_var_names: Former variables names
        encoded_categories: Already encoded categories

    Returns:
        Set of all indices of formerly encoded categories belonging to a newly encoded categorical value.
    """
    idx_list = set()
    category_set = set(encoded_categories)
    for idx, old_var_name in enumerate(old_var_names):
        # if the old variable was previously unencoded (only the case for numerical categoricals)
        if old_var_name in category_set:
            idx_list.add(idx)
        # if the old variable was already encoded
        elif old_var_name.startswith("ehrapycat_"):
            if any(old_var_name[10:].startswith(category) for category in category_set):
                idx_list.add(idx)

    return idx_list


def _add_categoricals_to_obs(from_: AnnData, to: AnnData, categorical_names: list[str]) -> None:
    """Add the original categorical values to obs.

    Args:
        ann_data: The current AnnData object
        categorical_names: Name of each categorical column
    """
    for idx, var_name in enumerate(from_.var_names):
        if var_name in to.obs.columns:
            continue
        elif var_name in categorical_names:
<<<<<<< HEAD
            to.obs[var_name] = from_.X[::, idx : idx + 1]
=======
            ann_data.obs[var_name] = ann_data.X[::, idx : idx + 1]
            # note: this will count binary columns (0 and 1 only) as well
            # needed for writing to .h5ad files
            if set(pd.unique(ann_data.obs[var_name])).issubset({False, True, np.NaN}):
                ann_data.obs[var_name] = ann_data.obs[var_name].astype("bool")
    # get all non bool object columns and cast the to category dtype
    object_columns = list(ann_data.obs.select_dtypes(include="object").columns)
    ann_data.obs[object_columns] = ann_data.obs[object_columns].astype("category")
>>>>>>> 6ff2fb6f


def _add_categoricals_to_uns(from_: AnnData, to, categorical_names: list[str]) -> None:
    """Add the original categorical values to uns.

    Args:
        ann_data: The current AnnData object
        categorical_names: Name of each categorical column
    """
    is_initial = "original_values_categoricals" in from_.uns.keys()
    to["original_values_categoricals"] = (
        {} if not is_initial else from_.uns["original_values_categoricals"].copy()
    )

    for idx, var_name in enumerate(from_.var_names):
        if is_initial and var_name in to["original_values_categoricals"]:
            continue
        elif var_name in categorical_names:
<<<<<<< HEAD
            to["original_values_categoricals"][var_name] = from_.X[::, idx : idx + 1]
=======
            ann_data.uns["original_values_categoricals"][var_name] = ann_data.X[::, idx : idx + 1].astype("str")
>>>>>>> 6ff2fb6f


def _get_mudata_autodetect_options_and_encoding_modes(
    identifier: str, autodetect: dict, encodings: dict[str, dict[str, list[str]]]
) -> tuple[bool, dict | None]:
    """
    Extract the index column (if any) and the columns, for obs only (if any) from the given user input.

    This function is only called when dealing with datasets consisting of multiple files (for example MIMIC-III).

    For each file, `index_columns` and `columns_obs_only` can provide three cases:
        1.) The filename (thus the identifier) is not present as a key and no default key is provided or one or both dicts are empty:
            --> No index column will be set and/or no columns are obs only (based on user input)

            .. code-block:: python
                   # some setup code here
                   ...
                   # filename
                   identifier1 = "MyFile"
                   identifier2 = "MyOtherFile"
                   # no default key and identifier1 is not in the index or columns_obs_only keys
                   # -> no index column will be set and no columns will be obs only (except datetime, if any)
                   index_columns = {"MyOtherFile":["MyOtherColumn1"]}
                   columns_obs_only = {"MyOtherFile":["MyOtherColumn2"]}

        2.) The filename (thus the identifier) is not present as a key, but default key is provided
            --> The index column will be set and/or columns will be obs only according to the default key

            .. code-block:: python
                  # some setup code here
                   ...
                   # filename
                   identifier1 = "MyFile"
                   identifier2 = "MyOtherFile"
                   # identifier1 is not in the index or columns_obs_only keys, but default key is set for both
                   # -> index column will be set using MyColumn1 and column obs only will include MyColumn2
                   index_columns = {"MyOtherFile":["MyOtherColumn1"], "default": "MyColumn1"}
                   columns_obs_only = {"MyOtherFile":["MyOtherColumn2"], "default": "MyColumn2"}

        3.) The filename is present as a key
            --> The index column will be set and/or columns are obs only according to its value

            .. code-block:: python
                   # some setup code here
                   ...
                   # filename
                   identifier1 = "MyFile"
                   identifier2 = "MyOtherFile"
                   # identifier1 is in the index and columns_obs_only keys
                   # -> index column will be MyColumn1 and columns_obs_only will include MyColumn2 and MyColumn3
                   index_columns = {"MyFile":["MyColumn1"]}
                   columns_obs_only = {"MyFile":["MyColumn2", "MyColumn3"]}

    Args:
        identifier: The name of the file
        autodetect: A Dictionary of files to autodetected categorical columns
        encodings: A Dictionary from mapping to columns

    Returns:
        Index column (if any) and columns obs only (if any) for this specific AnnData object
    """
    _autodetect = False
    _encodings = None
    # should use autodetect on this object?
    if identifier in autodetect:
        _autodetect = autodetect[identifier]
    elif "default" in autodetect:
        _autodetect = autodetect["default"]

    # get encodings (if autodetection is not used)
    if not _autodetect:
        if identifier in encodings:
            _encodings = encodings[identifier]

    return _autodetect, _encodings


def _check_anndata_input_type(
    autodetect: bool | dict, encodings: dict[str, dict[str, list[str]]] | dict[str, list[str]] | str | None
) -> bool:
    """
    Check type of passed parameters, whether they match the requirements to encode an AnnData object or not.

    Args:
        autodetect: Whether columns, that should be encoded, should be autodetected or not

    Returns:
        Whether they match type requirements or not
    """
    if not isinstance(autodetect, bool):
        print(
            f"[bold red]Attempted to encode an AnnData object, but passed parameter for [bold blue]autodetect [bold red]{autodetect} is not a boolean."
            f"Please provide a boolean value for [bold blue]autodetect [bold red]when encoding a single AnnData object!"
        )
        return False
    elif isinstance(encodings, str) and not autodetect:
        print("[bold red]Passing a string for parameter encodings is only possible when using autodetect=True!")
        return False
    elif autodetect and not isinstance(encodings, (str, type(None))):
        print(
            f"[bold red]Setting encode mode when autodetect=True only works by passing a string (encode mode name) or None not {type(encodings)}!"
        )
        return False

    return True


def _check_mudata_input_type(
    autodetect: bool | dict, encodings: dict[str, dict[str, list[str]]] | dict[str, list[str]] | str | None
) -> bool:
    """Check type of passed parameters, whether they match the requirements to encode a MuData object or not.

    Args:
        autodetect: Whether columns, that should be encoded, should be autodetected or not
        encodings: (Different) encoding mode(s) and their columns to be applied on

    Returns:
        Whether they match type requirements or not
    """
    if not isinstance(autodetect, Dict):
        print(
            f"[bold red]Tried encoding a MuData object, but passed parameter for [bold blue]autodetect [bold red]{autodetect} is not a dictionary. "
            f"Please provide a dictionary for [bold blue]autodetect [bold red]when encoding a MuData object!"
        )
        return False
    elif encodings and any(isinstance(column, List) for column in encodings.values()):  # type: ignore
        print(
            "[bold red]Encoding a MuData object requires a dictionary passed for every AnnData object, that should be encoded, containing the "
            "encoding modes and columns, as required for a single AnnData object!"
        )
        return False
    return True


class AlreadyEncodedWarning(UserWarning):
    pass


class EncodingInputValueError(ValueError):
    pass


class AnnDataCreationError(ValueError):
    pass


class DuplicateColumnEncodingError(ValueError):
    pass


class HashEncodingError(Exception):
    pass<|MERGE_RESOLUTION|>--- conflicted
+++ resolved
@@ -2,7 +2,7 @@
 
 from collections import defaultdict
 from itertools import chain
-from typing import Dict, List, Any
+from typing import Any, Dict, List
 
 import numpy as np
 import pandas as pd
@@ -51,7 +51,8 @@
         A dict containing the encoding mode and categorical name for the respective column (for each AnnData object in case of MuData object).
 
     Returns:
-        An :class:`~anndata.AnnData` object with the encoded values in X or None (in case of :class:`~mudata.MuData` object)
+        An :class:`~anndata.AnnData` object with the encoded values in X or None (in case of :class:`~mudata.MuData` object). The :class:`~anndata.AnnData`
+        that got encoded won't be mutated by the encoding.
 
     Example using autodetect with default label encoding:
         .. code-block:: python
@@ -345,7 +346,6 @@
 
         _add_categoricals_to_obs(adata, encoded_ann_data, categoricals)
 
-
     return encoded_ann_data
 
 
@@ -648,10 +648,10 @@
     Returns:
         Numpy array of all original categorial values
     """
-    uns: dict[str, np.ndarray] = uns
+    uns_: dict[str, np.ndarray] = uns
     # create numpy array from all original categorical values, that will be encoded (again)
     array = np.array(
-        [uns["original_values_categoricals"][categoricals[i]].ravel() for i in range(len(categoricals))]
+        [uns_["original_values_categoricals"][categoricals[i]].ravel() for i in range(len(categoricals))]
     ).transpose()
 
     return array
@@ -854,18 +854,14 @@
         if var_name in to.obs.columns:
             continue
         elif var_name in categorical_names:
-<<<<<<< HEAD
             to.obs[var_name] = from_.X[::, idx : idx + 1]
-=======
-            ann_data.obs[var_name] = ann_data.X[::, idx : idx + 1]
             # note: this will count binary columns (0 and 1 only) as well
             # needed for writing to .h5ad files
-            if set(pd.unique(ann_data.obs[var_name])).issubset({False, True, np.NaN}):
-                ann_data.obs[var_name] = ann_data.obs[var_name].astype("bool")
+            if set(pd.unique(to.obs[var_name])).issubset({False, True, np.NaN}):
+                to.obs[var_name] = to.obs[var_name].astype("bool")
     # get all non bool object columns and cast the to category dtype
-    object_columns = list(ann_data.obs.select_dtypes(include="object").columns)
-    ann_data.obs[object_columns] = ann_data.obs[object_columns].astype("category")
->>>>>>> 6ff2fb6f
+    object_columns = list(to.obs.select_dtypes(include="object").columns)
+    to.obs[object_columns] = to.obs[object_columns].astype("category")
 
 
 def _add_categoricals_to_uns(from_: AnnData, to, categorical_names: list[str]) -> None:
@@ -876,19 +872,17 @@
         categorical_names: Name of each categorical column
     """
     is_initial = "original_values_categoricals" in from_.uns.keys()
-    to["original_values_categoricals"] = (
-        {} if not is_initial else from_.uns["original_values_categoricals"].copy()
-    )
+    to["original_values_categoricals"] = {} if not is_initial else from_.uns["original_values_categoricals"].copy()
 
     for idx, var_name in enumerate(from_.var_names):
         if is_initial and var_name in to["original_values_categoricals"]:
             continue
         elif var_name in categorical_names:
-<<<<<<< HEAD
-            to["original_values_categoricals"][var_name] = from_.X[::, idx : idx + 1]
-=======
-            ann_data.uns["original_values_categoricals"][var_name] = ann_data.X[::, idx : idx + 1].astype("str")
->>>>>>> 6ff2fb6f
+            # keep numerical dtype when writing original values to uns
+            if var_name in from_.uns["numerical_columns"]:
+                to["original_values_categoricals"][var_name] = from_.X[::, idx : idx + 1].astype("float")
+            else:
+                to["original_values_categoricals"][var_name] = from_.X[::, idx : idx + 1].astype("str")
 
 
 def _get_mudata_autodetect_options_and_encoding_modes(
