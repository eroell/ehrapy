<<<<<<< HEAD
from typing import Dict, List, Optional, Union

import pandas as pd
from anndata import AnnData
from mudata import MuData
from rich import print
from rich.text import Text
from rich.tree import Tree

from ehrapy.api.preprocessing.encoding._encode import Encoder


def encode(
    data: Union[AnnData, MuData],
    autodetect: Union[bool, Dict] = False,
    encodings: Optional[
        Union[Dict[str, Dict[str, Union[List[str], List[List[str]]]]], Dict[str, Union[List[str], List[List[str]]]]]
    ] = None,
) -> Optional[AnnData]:
    """Encode the initial read :class:`~anndata.AnnData` or :class:`~mudata.MuData` object.

    Categorical values could be either passed via parameters or autodetected.
    The categorical values are also stored in obs and uns (for keeping the original, unencoded values).
    The current encoding modes for each variable are also stored in uns (`current_encodings` key).
    Variable names in var are updated according to the encoding modes used.
    A variable name starting with `ehrapycat_` indicates an encoded column (or part of it).

    Available encodings are:
        1. one-hot encoding (https://scikit-learn.org/stable/modules/generated/sklearn.preprocessing.OneHotEncoder.html)
        2. label encoding (https://scikit-learn.org/stable/modules/generated/sklearn.preprocessing.LabelEncoder.html)
        3. count encoding (https://contrib.scikit-learn.org/category_encoders/count.html)
        4. hash_encoding (https://contrib.scikit-learn.org/category_encoders/hashing.html)
    Args:
        data: The initial :class:`~anndata.AnnData` or :class:`~mudata.MuData` object
        autodetect: Whether to autodetect categorical values
        encodings: Only needed if autodetect set to False (or False for some columns in case of a :class:`~mudata.MuData` object).
        A dict containing the encoding mode and categorical name for the respective column (for each AnnData object in case of MuData object).

    Returns:
        An :class:`~anndata.AnnData` object with the encoded values in X or None (in case of :class:`~mudata.MuData` object)

    Example:
        .. code-block:: python

            import ehrapy.api as ep

            adata_objects = ep.io.read(...)
            # encode col1 and col2 of adata1 using label encoding and col3 using one hot encoding
            adata_encoded = ep.encode.encode(
                adata_objects,
                autodetect=False,
                encodings={
                    "label_encoding": ["col1", "col2"],
                    "one_hot_encoding": ["col3"],
                },
            )
        Another example with multiple :class:`~anndata.AnnData` objects.

        .. code-block:: python

            import ehrapy.api as ep
            adata_objects = ep.io.read(...)
            # encode col1 and col2 of adata1 using label encoding and encode col1 of adata2 using one hot encoding
            adata_encoded = ep.encode.encode(
                adata_objects,
                autodetect=False,
                encodings={
                    "adata1": {"label_encoding": ["col1", "col2"]},
                    "adata2": {"one_hot_encoding": ["col1"]},
                },
            )

        One example with multiple :class:`~anndata.AnnData` objects and multi column encoding modes.

        .. code-block:: python

            import ehrapy.api as ep
            adata_objects = ep.io.read(...)
            # encode col1 and col2 of adata1 using hash encoding (note the double [[ and ]]) and encode col1 of adata2 using one hot encoding
            adata_encoded = ep.encode.encode(
                adata_objects,
                autodetect=False,
                encodings={
                    "adata1": {"hash_encoding": [["col1", "col2"]]},
                    "adata2": {"one_hot_encoding": ["col1"]},
                },
            )

    """
    return Encoder.encode(data, autodetect, encodings)


def undo_encoding(adata: AnnData, columns: str = "all") -> AnnData:
    """Undo the current encodings applied to all columns in X.

    This currently resets the AnnData object to its initial state.
    Args:
        adata: The :class:`~anndata.AnnData` object
        columns: The names of the columns to reset encoding for. Defaults to all columns.

    Returns:
        A reset, unencoded :class:`~anndata.AnnData` object

    Example:
       .. code-block:: python

           import ehrapy.api as ep
           # adata_encoded is a encoded AnnData object
           # adata_reset is a fully reset AnnData object with no encodings
           adata_reset = ep.encode.undo_encoding(adata_encoded)

    """
    return Encoder.undo_encoding(adata, columns)


def type_overview(data: Union[MuData, AnnData], sort: bool = False, sort_reversed: bool = False) -> None:
    """Prints the current state of an :class:`~anndata.AnnData` or :class:`~mudata.MuData` object in a tree format.

    Args:
        data: :class:`~anndata.AnnData` or :class:`~mudata.MuData` object to display
        sort: Whether the tree output should be in sorted order
        sort_reversed: Whether to sort in reversed order or not
    """
    if isinstance(data, AnnData):
        _adata_type_overview(data, sort, sort_reversed)
    elif isinstance(data, MuData):
        _mudata_type_overview(data, sort, sort_reversed)
    else:
        print(f"[b red]Unable to present object of type {type(data)}. Can only display AnnData or Mudata objects!")
        raise EhrapyRepresentationError


def _adata_type_overview(adata: AnnData, sort: bool = False, sort_reversed: bool = False) -> None:
    """Display the :class:`~anndata.AnnData object in its current state (encoded and unencoded variables, obs)

    Args:
        adata: The :class:`~anndata.AnnData object to display
        sort: Whether to sort output or not
        sort_reversed: Whether to sort output in reversed order or not

    """
    encoding_mapping = {
        encoding: encoding.replace("encoding", "").replace("_", " ").strip() for encoding in Encoder.available_encodings
    }

    tree = Tree(
        f"[b green]Variable names for AnnData object with {len(adata.var_names)} vars and {len(adata.obs_names)} obs",
        guide_style="underline2 bright_blue",
    )
    is_encoded = False
    if "current_encodings" in adata.uns.keys():
        is_encoded = True
        original_values = adata.uns["original_values_categoricals"]
        branch = tree.add("🔐 Encoded variables", style="b green")
        encoded_list = sorted(original_values.keys(), reverse=sort_reversed) if sort else list(original_values.keys())
        for categorical in encoded_list:
            unique_categoricals = pd.unique(original_values[categorical].flatten())
            categorical_type = pd.api.types.infer_dtype(unique_categoricals)
            is_nan = pd.DataFrame(unique_categoricals).isnull().values.any()
            branch.add(
                f"[blue]{categorical} -> {len(unique_categoricals) -1 if is_nan else len(unique_categoricals)} categories;"
                f" [green]{encoding_mapping[adata.uns['current_encodings'][categorical]]} [blue]encoded; [green]original data type: [blue]{categorical_type}"
            )

    branch_num = tree.add(Text("🔓 Unencoded variables"), style="b green")

    var_names = sorted(list(adata.var_names.values), reverse=sort_reversed) if sort else list(adata.var_names.values)

    for other_vars in var_names:
        idx = list(adata.var_names.values).index(other_vars)
        if is_encoded:
            data_type = "numerical"
        else:
            unique_categoricals = pd.unique(adata.X[:, idx : idx + 1].flatten())
            data_type = pd.api.types.infer_dtype(unique_categoricals)
        if not other_vars.startswith("ehrapycat"):
            branch_num.add(f"[blue]{other_vars} -> [green]data type: [blue]{data_type}")

    if sort:
        print(
            "[b yellow]Displaying AnnData object in sorted mode. "
            "Note that this might not be the exact same order of the variables in X or var are stored!"
        )
    print(tree)


def _mudata_type_overview(mudata: AnnData, sort: bool = False, sort_reversed: bool = False) -> None:
    """Display the :class:`~mudata.MuData object in its current state (:class:`~anndata.AnnData objects with obs, shapes)

    Args:
        mudata: The :class:`~mudata.MuData object to display
        sort: Whether to sort output or not
        sort_reversed: Whether to sort output in reversed order or not

    """
    tree = Tree(
        f"[b green]Variable names for AnnData object with {len(mudata.var_names)} vars, {len(mudata.obs_names)} obs and {len(mudata.mod.keys())} modalities\n",
        guide_style="underline2 bright_blue",
    )

    modalities = sorted(list(mudata.mod.keys()), reverse=sort_reversed) if sort else list(mudata.mod.keys())
    for mod in modalities:
        branch = tree.add(
            f"[b green]{mod}: [not b blue]n_vars x n_obs: {mudata.mod[mod].n_vars} x {mudata.mod[mod].n_obs}"
        )
        branch.add(
            f"[blue]obs: [black]{', '.join(f'{_single_quote_string(col_name)}' for col_name in mudata.mod[mod].obs.columns)}"
        )
        branch.add(f"[blue]layers: [black]{', '.join(layer for layer in mudata.mod[mod].layers)}\n")
    print(tree)


def _single_quote_string(name: str) -> str:
    """Single quote a string to inject it into f-strings, since backslashes cannot be in double f-strings."""
    return f"'{name}'"


class EhrapyRepresentationError(ValueError):
    pass
=======
from ehrapy.api.preprocessing.encoding._encode import encode, undo_encoding
from ehrapy.api.preprocessing.encoding._type_overview import type_overview
>>>>>>> dfd2036a
<|MERGE_RESOLUTION|>--- conflicted
+++ resolved
@@ -1,224 +1,2 @@
-<<<<<<< HEAD
-from typing import Dict, List, Optional, Union
-
-import pandas as pd
-from anndata import AnnData
-from mudata import MuData
-from rich import print
-from rich.text import Text
-from rich.tree import Tree
-
-from ehrapy.api.preprocessing.encoding._encode import Encoder
-
-
-def encode(
-    data: Union[AnnData, MuData],
-    autodetect: Union[bool, Dict] = False,
-    encodings: Optional[
-        Union[Dict[str, Dict[str, Union[List[str], List[List[str]]]]], Dict[str, Union[List[str], List[List[str]]]]]
-    ] = None,
-) -> Optional[AnnData]:
-    """Encode the initial read :class:`~anndata.AnnData` or :class:`~mudata.MuData` object.
-
-    Categorical values could be either passed via parameters or autodetected.
-    The categorical values are also stored in obs and uns (for keeping the original, unencoded values).
-    The current encoding modes for each variable are also stored in uns (`current_encodings` key).
-    Variable names in var are updated according to the encoding modes used.
-    A variable name starting with `ehrapycat_` indicates an encoded column (or part of it).
-
-    Available encodings are:
-        1. one-hot encoding (https://scikit-learn.org/stable/modules/generated/sklearn.preprocessing.OneHotEncoder.html)
-        2. label encoding (https://scikit-learn.org/stable/modules/generated/sklearn.preprocessing.LabelEncoder.html)
-        3. count encoding (https://contrib.scikit-learn.org/category_encoders/count.html)
-        4. hash_encoding (https://contrib.scikit-learn.org/category_encoders/hashing.html)
-    Args:
-        data: The initial :class:`~anndata.AnnData` or :class:`~mudata.MuData` object
-        autodetect: Whether to autodetect categorical values
-        encodings: Only needed if autodetect set to False (or False for some columns in case of a :class:`~mudata.MuData` object).
-        A dict containing the encoding mode and categorical name for the respective column (for each AnnData object in case of MuData object).
-
-    Returns:
-        An :class:`~anndata.AnnData` object with the encoded values in X or None (in case of :class:`~mudata.MuData` object)
-
-    Example:
-        .. code-block:: python
-
-            import ehrapy.api as ep
-
-            adata_objects = ep.io.read(...)
-            # encode col1 and col2 of adata1 using label encoding and col3 using one hot encoding
-            adata_encoded = ep.encode.encode(
-                adata_objects,
-                autodetect=False,
-                encodings={
-                    "label_encoding": ["col1", "col2"],
-                    "one_hot_encoding": ["col3"],
-                },
-            )
-        Another example with multiple :class:`~anndata.AnnData` objects.
-
-        .. code-block:: python
-
-            import ehrapy.api as ep
-            adata_objects = ep.io.read(...)
-            # encode col1 and col2 of adata1 using label encoding and encode col1 of adata2 using one hot encoding
-            adata_encoded = ep.encode.encode(
-                adata_objects,
-                autodetect=False,
-                encodings={
-                    "adata1": {"label_encoding": ["col1", "col2"]},
-                    "adata2": {"one_hot_encoding": ["col1"]},
-                },
-            )
-
-        One example with multiple :class:`~anndata.AnnData` objects and multi column encoding modes.
-
-        .. code-block:: python
-
-            import ehrapy.api as ep
-            adata_objects = ep.io.read(...)
-            # encode col1 and col2 of adata1 using hash encoding (note the double [[ and ]]) and encode col1 of adata2 using one hot encoding
-            adata_encoded = ep.encode.encode(
-                adata_objects,
-                autodetect=False,
-                encodings={
-                    "adata1": {"hash_encoding": [["col1", "col2"]]},
-                    "adata2": {"one_hot_encoding": ["col1"]},
-                },
-            )
-
-    """
-    return Encoder.encode(data, autodetect, encodings)
-
-
-def undo_encoding(adata: AnnData, columns: str = "all") -> AnnData:
-    """Undo the current encodings applied to all columns in X.
-
-    This currently resets the AnnData object to its initial state.
-    Args:
-        adata: The :class:`~anndata.AnnData` object
-        columns: The names of the columns to reset encoding for. Defaults to all columns.
-
-    Returns:
-        A reset, unencoded :class:`~anndata.AnnData` object
-
-    Example:
-       .. code-block:: python
-
-           import ehrapy.api as ep
-           # adata_encoded is a encoded AnnData object
-           # adata_reset is a fully reset AnnData object with no encodings
-           adata_reset = ep.encode.undo_encoding(adata_encoded)
-
-    """
-    return Encoder.undo_encoding(adata, columns)
-
-
-def type_overview(data: Union[MuData, AnnData], sort: bool = False, sort_reversed: bool = False) -> None:
-    """Prints the current state of an :class:`~anndata.AnnData` or :class:`~mudata.MuData` object in a tree format.
-
-    Args:
-        data: :class:`~anndata.AnnData` or :class:`~mudata.MuData` object to display
-        sort: Whether the tree output should be in sorted order
-        sort_reversed: Whether to sort in reversed order or not
-    """
-    if isinstance(data, AnnData):
-        _adata_type_overview(data, sort, sort_reversed)
-    elif isinstance(data, MuData):
-        _mudata_type_overview(data, sort, sort_reversed)
-    else:
-        print(f"[b red]Unable to present object of type {type(data)}. Can only display AnnData or Mudata objects!")
-        raise EhrapyRepresentationError
-
-
-def _adata_type_overview(adata: AnnData, sort: bool = False, sort_reversed: bool = False) -> None:
-    """Display the :class:`~anndata.AnnData object in its current state (encoded and unencoded variables, obs)
-
-    Args:
-        adata: The :class:`~anndata.AnnData object to display
-        sort: Whether to sort output or not
-        sort_reversed: Whether to sort output in reversed order or not
-
-    """
-    encoding_mapping = {
-        encoding: encoding.replace("encoding", "").replace("_", " ").strip() for encoding in Encoder.available_encodings
-    }
-
-    tree = Tree(
-        f"[b green]Variable names for AnnData object with {len(adata.var_names)} vars and {len(adata.obs_names)} obs",
-        guide_style="underline2 bright_blue",
-    )
-    is_encoded = False
-    if "current_encodings" in adata.uns.keys():
-        is_encoded = True
-        original_values = adata.uns["original_values_categoricals"]
-        branch = tree.add("🔐 Encoded variables", style="b green")
-        encoded_list = sorted(original_values.keys(), reverse=sort_reversed) if sort else list(original_values.keys())
-        for categorical in encoded_list:
-            unique_categoricals = pd.unique(original_values[categorical].flatten())
-            categorical_type = pd.api.types.infer_dtype(unique_categoricals)
-            is_nan = pd.DataFrame(unique_categoricals).isnull().values.any()
-            branch.add(
-                f"[blue]{categorical} -> {len(unique_categoricals) -1 if is_nan else len(unique_categoricals)} categories;"
-                f" [green]{encoding_mapping[adata.uns['current_encodings'][categorical]]} [blue]encoded; [green]original data type: [blue]{categorical_type}"
-            )
-
-    branch_num = tree.add(Text("🔓 Unencoded variables"), style="b green")
-
-    var_names = sorted(list(adata.var_names.values), reverse=sort_reversed) if sort else list(adata.var_names.values)
-
-    for other_vars in var_names:
-        idx = list(adata.var_names.values).index(other_vars)
-        if is_encoded:
-            data_type = "numerical"
-        else:
-            unique_categoricals = pd.unique(adata.X[:, idx : idx + 1].flatten())
-            data_type = pd.api.types.infer_dtype(unique_categoricals)
-        if not other_vars.startswith("ehrapycat"):
-            branch_num.add(f"[blue]{other_vars} -> [green]data type: [blue]{data_type}")
-
-    if sort:
-        print(
-            "[b yellow]Displaying AnnData object in sorted mode. "
-            "Note that this might not be the exact same order of the variables in X or var are stored!"
-        )
-    print(tree)
-
-
-def _mudata_type_overview(mudata: AnnData, sort: bool = False, sort_reversed: bool = False) -> None:
-    """Display the :class:`~mudata.MuData object in its current state (:class:`~anndata.AnnData objects with obs, shapes)
-
-    Args:
-        mudata: The :class:`~mudata.MuData object to display
-        sort: Whether to sort output or not
-        sort_reversed: Whether to sort output in reversed order or not
-
-    """
-    tree = Tree(
-        f"[b green]Variable names for AnnData object with {len(mudata.var_names)} vars, {len(mudata.obs_names)} obs and {len(mudata.mod.keys())} modalities\n",
-        guide_style="underline2 bright_blue",
-    )
-
-    modalities = sorted(list(mudata.mod.keys()), reverse=sort_reversed) if sort else list(mudata.mod.keys())
-    for mod in modalities:
-        branch = tree.add(
-            f"[b green]{mod}: [not b blue]n_vars x n_obs: {mudata.mod[mod].n_vars} x {mudata.mod[mod].n_obs}"
-        )
-        branch.add(
-            f"[blue]obs: [black]{', '.join(f'{_single_quote_string(col_name)}' for col_name in mudata.mod[mod].obs.columns)}"
-        )
-        branch.add(f"[blue]layers: [black]{', '.join(layer for layer in mudata.mod[mod].layers)}\n")
-    print(tree)
-
-
-def _single_quote_string(name: str) -> str:
-    """Single quote a string to inject it into f-strings, since backslashes cannot be in double f-strings."""
-    return f"'{name}'"
-
-
-class EhrapyRepresentationError(ValueError):
-    pass
-=======
 from ehrapy.api.preprocessing.encoding._encode import encode, undo_encoding
-from ehrapy.api.preprocessing.encoding._type_overview import type_overview
->>>>>>> dfd2036a
+from ehrapy.api.preprocessing.encoding._type_overview import type_overview