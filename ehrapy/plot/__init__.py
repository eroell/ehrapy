--- conflicted
+++ resolved
@@ -1,10 +1,3 @@
-<<<<<<< HEAD
-from ehrapy.plot._plot_qc import qc_metrics
-from ehrapy.plot._plot_util import *  # noqa: E402,F403
-from ehrapy.plot._sa_plot import kmf, ols
-from ehrapy.plot._scanpy_pl_api import *  # noqa: E402,F403
-=======
 from ehrapy.plot._qc import qc_metrics
 from ehrapy.plot._scanpy_pl_api import *  # noqa: E402,F403
-from ehrapy.plot._util import *  # noqa: E402,F403
->>>>>>> 3841d5b2
+from ehrapy.plot._util import *  # noqa: E402,F403